--- conflicted
+++ resolved
@@ -17,12 +17,9 @@
 import { Card } from '@/components/ui/card';
 import { Alert } from '@/components/ui/alert';
 import { fieldToZod } from '@/lib/form-builder/fields/ZodRegistry';
-<<<<<<< HEAD
 import { useFileUploadSaveIntegration } from '@/lib/form-builder/fields/FileUpload/useFileUploadIntegration';
-=======
 import { useTranslationData } from '@/lib/form-builder/context/TranslationDataContext';
 import { useTranslation } from '@/lib/form-builder/context/TranslationContext';
->>>>>>> 2732a24e
 import '@/lib/form-builder/schemas';
 
 interface PageInfo {
@@ -67,16 +64,12 @@
   const [saveTimestamp, setSaveTimestamp] = useState<number>(Date.now()); // Force re-render after save
   const loadingRef = useRef(false);
 
-<<<<<<< HEAD
   // File upload integration
   const { processFormDataForSave, hasPendingFileOperations } = useFileUploadSaveIntegration();
-=======
+
   // Get translation data to track translation changes
   const { translationData, clearTranslationData, setTranslationValue } = useTranslationData();
   const { defaultLocale, availableLocales, isTranslationMode } = useTranslation();
-
-
->>>>>>> 2732a24e
 
   // Check if add component feature is enabled via configuration
   const isAddComponentEnabled = capsuloConfig.features.enableAddComponent;
@@ -281,21 +274,15 @@
       // First, process any pending file operations
       let processedFormData = componentFormData;
 
-<<<<<<< HEAD
       if (hasPendingFileOperations()) {
         // Flatten all form data for file processing, including FileUpload fields from existing data
         const flatFormData: Record<string, any> = {};
-=======
-        const formData = componentFormData[component.id] || {};
-        const componentDataUpdated: Record<string, { type: any; translatable?: boolean; value: any }> = {};
->>>>>>> 2732a24e
 
         // Add form data
         Object.values(componentFormData).forEach(formData => {
           Object.assign(flatFormData, formData);
         });
 
-<<<<<<< HEAD
         // Also include existing FileUpload field values from component data
         pageData.components.forEach(component => {
           const schema = availableSchemas.find(s => s.name === component.schemaName);
@@ -311,74 +298,6 @@
               }
             }
           });
-=======
-        dataFields.forEach(field => {
-          const rawValue = formData[field.name] ?? component.data[field.name]?.value;
-
-          // Check if we have translations for this field
-          const fieldTranslations: Record<string, any> = {};
-          let hasTranslations = false;
-
-          // First, preserve existing translations from component data (but they can be overridden later)
-          const existingFieldValue = component.data[field.name]?.value;
-          if (existingFieldValue && typeof existingFieldValue === 'object' && !Array.isArray(existingFieldValue)) {
-            // Copy all existing translations (including empty ones)
-            Object.entries(existingFieldValue).forEach(([locale, value]) => {
-              fieldTranslations[locale] = value;
-              hasTranslations = true;
-            });
-          }
-
-          // Add/update default locale value from form data
-          const cleanedValue = cleanValue(rawValue);
-          if (cleanedValue !== undefined) {
-            fieldTranslations[defaultLocale] = cleanedValue;
-            hasTranslations = true;
-          }
-
-          // Add/update translations from current translation context (this will override existing ones)
-          Object.entries(translationData).forEach(([locale, localeData]) => {
-            if (locale !== defaultLocale && localeData[field.name] !== undefined) {
-              let translationValue = localeData[field.name];
-
-              // For translations, preserve empty strings as empty strings (don't convert to undefined)
-              // This allows users to explicitly clear translations
-              if (translationValue === null) {
-                translationValue = '';
-              }
-
-              fieldTranslations[locale] = translationValue;
-              hasTranslations = true;
-            }
-          });
-
-          // If we have translations, store as object; otherwise store as simple value
-          if (hasTranslations && Object.keys(fieldTranslations).length > 1) {
-            // Multiple locales - store as object
-            componentDataUpdated[field.name] = {
-              type: field.type,
-              translatable: (field as any).translatable || false,
-              value: fieldTranslations,
-              ...(field.type === 'select' && (field as any).internalLinks && (field as any).autoResolveLocale ? { _internalLink: true } : {})
-            };
-          } else if (hasTranslations) {
-            // Only default locale - store as simple value
-            componentDataUpdated[field.name] = {
-              type: field.type,
-              translatable: (field as any).translatable || false,
-              value: fieldTranslations[defaultLocale],
-              ...(field.type === 'select' && (field as any).internalLinks && (field as any).autoResolveLocale ? { _internalLink: true } : {})
-            };
-          } else {
-            // No value at all
-            componentDataUpdated[field.name] = {
-              type: field.type,
-              translatable: (field as any).translatable || false,
-              value: undefined,
-              ...(field.type === 'select' && (field as any).internalLinks && (field as any).autoResolveLocale ? { _internalLink: true } : {})
-            };
-          }
->>>>>>> 2732a24e
         });
 
         // Process file operations and get updated form data
@@ -407,7 +326,7 @@
           if (!schema) return component;
 
           const formData = processedFormData[component.id] || {};
-          const componentDataUpdated: Record<string, { type: any; value: any }> = {};
+          const componentDataUpdated: Record<string, { type: any; translatable?: boolean; value: any }> = {};
 
           // Only save data fields, not layouts (layouts are just for CMS UI organization)
           const dataFields = flattenFields(schema.fields);
@@ -432,13 +351,74 @@
 
               componentDataUpdated[field.name] = {
                 type: field.type,
+                translatable: (field as any).translatable || false,
                 value: cleanFileUploadValue,
               };
             } else {
-              componentDataUpdated[field.name] = {
-                type: field.type,
-                value: cleanValue(rawValue),
-              };
+              // Handle translations for other field types
+              // Check if we have translations for this field
+              const fieldTranslations: Record<string, any> = {};
+              let hasTranslations = false;
+
+              // First, preserve existing translations from component data (but they can be overridden later)
+              const existingFieldValue = component.data[field.name]?.value;
+              if (existingFieldValue && typeof existingFieldValue === 'object' && !Array.isArray(existingFieldValue)) {
+                // Copy all existing translations (including empty ones)
+                Object.entries(existingFieldValue).forEach(([locale, value]) => {
+                  fieldTranslations[locale] = value;
+                  hasTranslations = true;
+                });
+              }
+
+              // Add/update default locale value from form data
+              const cleanedValue = cleanValue(rawValue);
+              if (cleanedValue !== undefined) {
+                fieldTranslations[defaultLocale] = cleanedValue;
+                hasTranslations = true;
+              }
+
+              // Add/update translations from current translation context (this will override existing ones)
+              Object.entries(translationData).forEach(([locale, localeData]) => {
+                if (locale !== defaultLocale && localeData[field.name] !== undefined) {
+                  let translationValue = localeData[field.name];
+
+                  // For translations, preserve empty strings as empty strings (don't convert to undefined)
+                  // This allows users to explicitly clear translations
+                  if (translationValue === null) {
+                    translationValue = '';
+                  }
+
+                  fieldTranslations[locale] = translationValue;
+                  hasTranslations = true;
+                }
+              });
+
+              // If we have translations, store as object; otherwise store as simple value
+              if (hasTranslations && Object.keys(fieldTranslations).length > 1) {
+                // Multiple locales - store as object
+                componentDataUpdated[field.name] = {
+                  type: field.type,
+                  translatable: (field as any).translatable || false,
+                  value: fieldTranslations,
+                  ...(field.type === 'select' && (field as any).internalLinks && (field as any).autoResolveLocale ? { _internalLink: true } : {})
+                };
+              } else if (hasTranslations) {
+                // Only default locale - store as simple value
+                componentDataUpdated[field.name] = {
+                  type: field.type,
+                  translatable: (field as any).translatable || false,
+                  value: fieldTranslations[defaultLocale],
+                  ...(field.type === 'select' && (field as any).internalLinks && (field as any).autoResolveLocale ? { _internalLink: true } : {})
+                };
+              } else {
+                // No value at all
+                componentDataUpdated[field.name] = {
+                  type: field.type,
+                  translatable: (field as any).translatable || false,
+                  value: undefined,
+                  ...(field.type === 'select' && (field as any).internalLinks && (field as any).autoResolveLocale ? { _internalLink: true } : {})
+                };
+              }
             }
           });
 
@@ -544,7 +524,7 @@
 
 
 
-  const handleSaveComponent = (formData: Record<string, any>) => {
+  const handleSaveComponent = async (formData: Record<string, any>) => {
     if (!addingSchema) return;
 
     setSaving(true);
@@ -556,7 +536,6 @@
         processedFormData = await processFormDataForSave(formData);
       }
 
-<<<<<<< HEAD
       // Helper to clean empty values (convert empty strings to undefined)
       const cleanValue = (value: any): any => {
         if (value === '' || value === null) {
@@ -568,24 +547,11 @@
         }
         return value;
       };
-=======
-    const componentData: Record<string, { type: any; translatable?: boolean; value: any }> = {};
->>>>>>> 2732a24e
-
-      const componentData: Record<string, { type: any; value: any }> = {};
-
-<<<<<<< HEAD
+
+      const componentData: Record<string, { type: any; translatable?: boolean; value: any }> = {};
+
       // Only save data fields, not layouts
       const dataFields = flattenFields(addingSchema.fields);
-=======
-    dataFields.forEach(field => {
-      componentData[field.name] = {
-        type: field.type,
-        translatable: (field as any).translatable || false,
-        value: cleanValue(formData[field.name]),
-      };
-    });
->>>>>>> 2732a24e
 
       dataFields.forEach(field => {
         const rawValue = processedFormData[field.name];
@@ -607,11 +573,13 @@
 
           componentData[field.name] = {
             type: field.type,
+            translatable: (field as any).translatable || false,
             value: cleanFileUploadValue,
           };
         } else {
           componentData[field.name] = {
             type: field.type,
+            translatable: (field as any).translatable || false,
             value: cleanValue(rawValue),
           };
         }
@@ -625,7 +593,6 @@
 
       const updated = { components: [...pageData.components, newComponent] };
 
-<<<<<<< HEAD
       await savePage(selectedPage, updated);
       updatePageData(updated);
       setHasChanges(true);
@@ -635,12 +602,6 @@
     } finally {
       setSaving(false);
     }
-=======
-    // Just update the page data without saving - the user will save manually
-    updatePageData(updated);
-    setHasChanges(true);
-    setAddingSchema(null);
->>>>>>> 2732a24e
   };
 
   const handleDeleteComponent = (id: string) => {

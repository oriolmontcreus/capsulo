--- conflicted
+++ resolved
@@ -5,11 +5,8 @@
 import { selectToZod } from './Select/select.zod';
 import { switchToZod } from './Switch/switch.zod';
 import { richeditorToZod } from './RichEditor/richeditor.zod';
-<<<<<<< HEAD
 import { fileUploadToZod } from './FileUpload/fileUpload.zod';
-=======
 import { colorpickerToZod } from './ColorPicker/colorpicker.zod';
->>>>>>> 2732a24e
 
 /**
  * Function that converts a field to a Zod schema
@@ -27,11 +24,8 @@
     select: selectToZod as ZodConverter,
     switch: switchToZod as ZodConverter,
     richeditor: richeditorToZod as ZodConverter,
-<<<<<<< HEAD
     fileUpload: fileUploadToZod as ZodConverter,
-=======
     colorpicker: colorpickerToZod as ZodConverter,
->>>>>>> 2732a24e
     // Layouts don't need validation - they're just UI containers
     grid: () => z.any().optional(),
     tabs: () => z.any().optional(),

--- conflicted
+++ resolved
@@ -38,12 +38,18 @@
           "value": "/contact",
           "_internalLink": true
         },
-<<<<<<< HEAD
+        "ctaNewTab": {
+          "type": "switch",
+          "translatable": false,
+          "value": true
+        },
         "testupload": {
           "type": "fileUpload",
+          "translatable": false,
           "value": {
             "files": []
-=======
+          }
+        },
         "subtitle_test": {
           "type": "textarea",
           "translatable": true,
@@ -51,7 +57,6 @@
             "en": "A content management system for developers",
             "es": "",
             "fr": ""
->>>>>>> 2732a24e
           }
         }
       }
@@ -67,12 +72,8 @@
         },
         "description": {
           "type": "textarea",
-<<<<<<< HEAD
-          "value": "dasdasñ"
-=======
           "translatable": false,
           "value": "dasdashhhhhhhhhhhhsdedd"
->>>>>>> 2732a24e
         },
         "email": {
           "type": "input",

{
  "components": [
    {
      "id": "hero-0",
      "schemaName": "Hero",
      "data": {
        "title": {
          "type": "input",
          "translatable": true,
          "value": {
            "en": "Welcome to Capsulo modified hero title v2",
            "es": "Esto es el título en español"
          }
        },
        "subtitle": {
          "type": "textarea",
          "translatable": true,
          "value": "A content management system for developers"
        },
        "ctaButton": {
          "type": "input",
          "translatable": false,
          "value": "Get Started"
        },
        "ctaLinkType": {
          "type": "select",
          "translatable": false,
          "value": "internal"
        },
        "ctaInternalLink": {
          "type": "select",
          "translatable": false,
          "value": "/",
          "_internalLink": true
        },
        "launchDate": {
          "type": "datefield",
          "translatable": false
        },
        "eventDate": {
          "type": "datefield",
          "translatable": false
        },
        "workdayDate": {
          "type": "datefield",
          "translatable": false
        },
        "customDate": {
          "type": "datefield",
          "translatable": false
        },
        "birthDate": {
          "type": "datefield",
          "translatable": false
        },
        "typedDate": {
          "type": "datefield",
          "translatable": false
        },
        "eventDateRange": {
          "type": "datefield",
          "translatable": false
        },
        "subtitle_test": {
          "type": "textarea",
          "translatable": true,
<<<<<<< HEAD
          "value": {
            "en": "A content management system for developers",
            "es": "",
            "fr": ""
          }
        },
        "cards": {
          "type": "repeater",
          "translatable": false,
          "value": {
            "en": [
              {
                "title": "card title 1",
                "description": "test description 1 EN"
              },
              {
                "title": "card title 2",
                "description": "test description 2 EN"
              }
            ],
            "es": [
              {
                "title": "Card 1 ES UpdatedCard 1 ES Updated",
                "description": "dasdas"
              },
              {
                "title": "Card 2 ES New",
                "description": "dsds"
              }
            ],
            "fr": [
              {
                "title": "dsadasdasd",
                "description": "asddasddassd"
              },
              {
                "title": "gfgf",
                "description": "dsadasdasd"
              }
            ]
          }
        }
      },
      "alias": "Superhero"
    },
    {
      "id": "footer-1760385784757",
      "schemaName": "Footer",
      "data": {
        "companyName": {
          "type": "input",
          "translatable": false,
          "value": "Hola"
        },
        "description": {
          "type": "textarea",
          "translatable": false,
          "value": "dasdashhhhhhhhhhhhsdedd"
        },
        "email": {
          "type": "input",
          "translatable": false,
          "value": "test@gmail.coma"
        },
        "phone": {
          "type": "input",
          "translatable": false,
          "value": "3123213"
        },
        "address": {
          "type": "input",
          "translatable": false,
          "value": "dads"
=======
          "value": "A content management system for developers"
>>>>>>> 4d0a9eb9
        }
      }
    }
  ]
}<|MERGE_RESOLUTION|>--- conflicted
+++ resolved
@@ -64,83 +64,7 @@
         "subtitle_test": {
           "type": "textarea",
           "translatable": true,
-<<<<<<< HEAD
-          "value": {
-            "en": "A content management system for developers",
-            "es": "",
-            "fr": ""
-          }
-        },
-        "cards": {
-          "type": "repeater",
-          "translatable": false,
-          "value": {
-            "en": [
-              {
-                "title": "card title 1",
-                "description": "test description 1 EN"
-              },
-              {
-                "title": "card title 2",
-                "description": "test description 2 EN"
-              }
-            ],
-            "es": [
-              {
-                "title": "Card 1 ES UpdatedCard 1 ES Updated",
-                "description": "dasdas"
-              },
-              {
-                "title": "Card 2 ES New",
-                "description": "dsds"
-              }
-            ],
-            "fr": [
-              {
-                "title": "dsadasdasd",
-                "description": "asddasddassd"
-              },
-              {
-                "title": "gfgf",
-                "description": "dsadasdasd"
-              }
-            ]
-          }
-        }
-      },
-      "alias": "Superhero"
-    },
-    {
-      "id": "footer-1760385784757",
-      "schemaName": "Footer",
-      "data": {
-        "companyName": {
-          "type": "input",
-          "translatable": false,
-          "value": "Hola"
-        },
-        "description": {
-          "type": "textarea",
-          "translatable": false,
-          "value": "dasdashhhhhhhhhhhhsdedd"
-        },
-        "email": {
-          "type": "input",
-          "translatable": false,
-          "value": "test@gmail.coma"
-        },
-        "phone": {
-          "type": "input",
-          "translatable": false,
-          "value": "3123213"
-        },
-        "address": {
-          "type": "input",
-          "translatable": false,
-          "value": "dads"
-=======
           "value": "A content management system for developers"
->>>>>>> 4d0a9eb9
         }
       }
     }
